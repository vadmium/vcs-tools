--- conflicted
+++ resolved
@@ -31,20 +31,11 @@
             self.svn_fex = imp.load_module("svn-fex", file, path,
                 ("", "rb", imp.PY_SOURCE))
         
-<<<<<<< HEAD
-        self.dir = mkdtemp(prefix="svn-fex-")
-    
-    def tearDown(self):
-        rmtree(self.dir)
-        TestCase.tearDown(self)
-
-class RepoTests(BaseTest):
-=======
         tempdir = TemporaryDirectory(prefix="svn-fex-")
         self.addCleanup(tempdir.cleanup)
         self.dir = tempdir.name
-    
->>>>>>> e62b5988
+
+class RepoTests(BaseTest):
     def make_repo(self, revs):
         dump = BytesIO()
         dump_message(dump, (("SVN-fs-dump-format-version", "2"),))
@@ -88,17 +79,11 @@
             )),
         ))
         url = "file://{}/trunk".format(pathname2url(repo))
-<<<<<<< HEAD
-        output = os.path.join(self.dir, "output")
-        with self.svn_fex["FastExportFile"](output) as fex:
-            exporter = self.svn_fex["Exporter"](url, fex, root="", quiet=True)
+        output = os.path.join(self.dir, "output")
+        with self.svn_fex.FastExportFile(output) as fex:
+            exporter = self.svn_fex.Exporter(url, fex, root="", quiet=True)
             exporter.export("refs/ref")
         with open(output, "r", encoding="ascii") as output:
-=======
-        export = os.path.join(self.dir, "export")
-        self.svn_fex.Repo(url, "ref", file=export, root="", quiet=True)
-        with open(export, "r", encoding="ascii") as export:
->>>>>>> e62b5988
             self.assertMultiLineEqual("""\
 commit refs/ref
 mark :1
@@ -131,15 +116,10 @@
         url = "file://{}".format(pathname2url(repo))
         output = os.path.join(self.dir, "output")
         authors = {"user": "user <user>"}
-<<<<<<< HEAD
-        with self.svn_fex["FastExportFile"](output) as output:
-            exporter = self.svn_fex["Exporter"](url, output,
+        with self.svn_fex.FastExportFile(output) as output:
+            exporter = self.svn_fex.Exporter(url, output,
                 author_map=authors, quiet=True)
             exporter.export("refs/ref")
-=======
-        self.svn_fex.Repo(url, "ref", file=export, author_map=authors,
-            quiet=True)
->>>>>>> e62b5988
     
     def test_first_delete(self):
         """Detection of deletion in first commit"""
@@ -158,20 +138,13 @@
             )),
         ))
         url = "file://{}".format(pathname2url(repo))
-<<<<<<< HEAD
-        output = os.path.join(self.dir, "output")
-        with self.svn_fex["FastExportFile"](output) as fex:
-            exporter = self.svn_fex["Exporter"](url, fex, root="",
+        output = os.path.join(self.dir, "output")
+        with self.svn_fex.FastExportFile(output) as fex:
+            exporter = self.svn_fex.Exporter(url, fex, root="",
                 rev_map={"": {1: "refs/ref"}}, ignore=("igfile", "igdir"),
                 quiet=True)
             exporter.export("refs/ref")
         with open(output, "r", encoding="ascii") as output:
-=======
-        export = os.path.join(self.dir, "export")
-        self.svn_fex.Repo(url, "ref", file=export, root="", base_rev=1,
-            ignore=("igfile", "igdir"), quiet=True)
-        with open(export, "r", encoding="ascii") as export:
->>>>>>> e62b5988
             self.assertMultiLineEqual("""\
 commit refs/ref
 mark :1
@@ -204,35 +177,22 @@
         subprocess.check_call(("git", "init", "--quiet", "--", git))
         script = 'cd "$1" && git fast-import --quiet'
         importer = ("sh", "-c", script, "--", git)
-<<<<<<< HEAD
-        with self.svn_fex["FastExportPipe"](importer) as importer:
-            exporter = self.svn_fex["Exporter"](url, importer, root="",
+        with self.svn_fex.FastExportPipe(importer) as importer:
+            exporter = self.svn_fex.Exporter(url, importer, root="",
                 quiet=True)
             exporter.export("refs/heads/master")
-=======
-        self.svn_fex.Repo(url, "heads/master", importer=importer, root="",
-            quiet=True)
->>>>>>> e62b5988
         cmd = ("git", "rev-parse", "--verify", "refs/heads/master")
         rev = subprocess.check_output(cmd, cwd=git).decode("ascii").strip()
         self.assertEqual("82aeb20279a1269f048243a603b141ee0ea204e9", rev)
     
     def test_executable(self):
         """Order of setting file mode and contents should not matter"""
-<<<<<<< HEAD
-        self.svn_fex["main"].__globals__["RemoteAccess"] = ExecutableRa
-        output = os.path.join(self.dir, "output")
-        with self.svn_fex["FastExportFile"](output) as fex:
-            exporter = self.svn_fex["Exporter"]("file:///repo", fex,
-                quiet=True)
+        self.svn_fex.RemoteAccess = ExecutableRa
+        output = os.path.join(self.dir, "output")
+        with self.svn_fex.FastExportFile(output) as fex:
+            exporter = self.svn_fex.Exporter("file:///repo", fex, quiet=True)
             exporter.export("refs/ref")
         with open(output, "r", encoding="ascii") as output:
-=======
-        self.svn_fex.RemoteAccess = ExecutableRa
-        export = os.path.join(self.dir, "export")
-        self.svn_fex.Repo("file:///repo", "ref", file=export, quiet=True)
-        with open(export, "r", encoding="ascii") as export:
->>>>>>> e62b5988
             self.assertMultiLineEqual("""\
 blob
 mark :1
@@ -291,19 +251,12 @@
                 content=b"mod\n"),)),
         ))
         url = "file://{}/branch".format(pathname2url(repo))
-<<<<<<< HEAD
-        output = os.path.join(self.dir, "output")
-        with self.svn_fex["FastExportFile"](output) as fex:
-            exporter = self.svn_fex["Exporter"](url, fex, root="",
+        output = os.path.join(self.dir, "output")
+        with self.svn_fex.FastExportFile(output) as fex:
+            exporter = self.svn_fex.Exporter(url, fex, root="",
                 export_copies=True, quiet=True)
             exporter.export("refs/branch")
         with open(output, "r", encoding="ascii") as output:
-=======
-        export = os.path.join(self.dir, "export")
-        self.svn_fex.Repo(url, "branch", file=export, root="",
-            export_copies=True, quiet=True)
-        with open(export, "r", encoding="ascii") as export:
->>>>>>> e62b5988
             self.assertMultiLineEqual("""\
 blob
 mark :1
@@ -448,8 +401,8 @@
         argv = ["svn-fex", "--git-ref", "refs/ref", "--authors", authors,
             "--file", output, "file:///dummy"]
         with substattr(sys, "argv", argv):
-            self.svn_fex["main"].__globals__["Exporter"] = self.Exporter
-            self.svn_fex["main"]()
+            self.svn_fex.Exporter = self.Exporter
+            self.svn_fex.main()
         
         self.assertEqual(dict(
             user="Some Body <whoever@where.ever>",
